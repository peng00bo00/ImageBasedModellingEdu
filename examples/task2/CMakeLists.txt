--- conflicted
+++ resolved
@@ -6,11 +6,7 @@
 
 # test triangle
 set(TRIANGLE_FILE
-<<<<<<< HEAD
-        task2-1_test_triangle.cc)
-=======
         task2-1_test_triangle.cc )
->>>>>>> 08782da0
 add_executable(task2-1_test_triangle ${TRIANGLE_FILE})
 target_link_libraries(task2-1_test_triangle sfm util core)
 
